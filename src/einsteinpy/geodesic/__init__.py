--- conflicted
+++ resolved
@@ -1,9 +1,3 @@
-<<<<<<< HEAD
 from .geodesic import Geodesic, Nulllike, Timelike
-=======
-from .geodesic import Geodesic
-from .null import Nulllike
-from .timelike import Timelike
 
-__all__ = ["Geodesic", "Nulllike", "Timelike"]
->>>>>>> 77ce5823
+__all__ = ["Geodesic", "Nulllike", "Timelike"]